--- conflicted
+++ resolved
@@ -14,14 +14,10 @@
 </head>
 <body>
     <h1>NASA Space Duck</h1>
-<<<<<<< HEAD
     <div class="block" id="rotate2D"></div>
     <div class="Duck1" id="rotate2D"></div>
     <div class="Duck2"></div>
     <div class="Duck3"></div>
-=======
-    <div class="block" id="rotate2D" ></div>
->>>>>>> e89f3bc7
     <div class="nasa-logo"></div>
     <div class="chat-container">
         <div class="chat-messages" id="chatMessages">
