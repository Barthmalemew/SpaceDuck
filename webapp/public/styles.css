/* Prevent page scrolling */
html, body {
    height: 100%;
    overflow: hidden;
    margin: 0;
    padding: 0;
}

body {
    display: flex;
    flex-direction: column;
    font-family: 'Arial', sans-serif;
    background: #0B3D91;  /* NASA Blue */
    color: white;
    background-image: url('images/etoiles.png');
    background-repeat: repeat;
    background-size: 300px;
    padding: 20px;
    box-sizing: border-box;
}

/* Header styles */
.nasa-logo {
    width: 150px;
    height: auto;
    margin-bottom: 10px;
}

h1 {
    color: white;
    text-align: center;
    font-size: 2.5em;
    margin: 10px 0;
    text-shadow: 2px 2px 4px rgba(0, 0, 0, 0.5);
}

/* Main container for the layout */
.main-container {
    display: flex;
    gap: 20px;
    flex: 1;
    width: 100%;
    max-width: 1400px;
    margin: 0 auto;
}

/* Content area styles */
.content-area {
    flex: 2;
    display: flex;
    flex-direction: column;
    gap: 20px;
}

.topic-selector {
    background: rgba(255, 255, 255, 0.1);
    backdrop-filter: blur(10px);
    -webkit-backdrop-filter: blur(10px);
    border-radius: 15px;
    padding: 20px;
    box-shadow: 0 8px 32px 0 rgba(31, 38, 135, 0.37);
}

.presentation-box {
    background: rgba(255, 255, 255, 0.1);
    backdrop-filter: blur(10px);
    -webkit-backdrop-filter: blur(10px);
    border-radius: 15px;
    padding: 20px;
    flex: 1;
    box-shadow: 0 8px 32px 0 rgba(31, 38, 135, 0.37);
    height: 400px;
    display: flex;
    flex-direction: column;
}

/* Chat container */
.chat-container {
    flex: 1;
    min-width: 300px;
    max-width: 400px;
    display: flex;
    flex-direction: column;
    background: rgba(255, 255, 255, 0.1);
    backdrop-filter: blur(10px);
    -webkit-backdrop-filter: blur(10px);
    border-radius: 15px;
    padding: 20px;
    box-shadow: 0 8px 32px 0 rgba(31, 38, 135, 0.37);
    height: 500px;
}

/* Messages area */
.chat-messages {
    flex: 1;
    background: rgba(255, 255, 255, 0.05);
    border-radius: 10px;
    padding: 20px;
    margin-bottom: 20px;
    overflow-y: auto;
    display: flex;
    flex-direction: column;
    gap: 12px;
    height: calc(100% - 70px);
}

/* Scrollbar styling */
.chat-messages::-webkit-scrollbar {
    width: 8px;
}

.chat-messages::-webkit-scrollbar-track {
    background: transparent;
}

.chat-messages::-webkit-scrollbar-thumb {
    background: #FC3D21;
    border-radius: 4px;
}

/* Message bubbles */
.message {
    max-width: 80%;
    padding: 12px 16px;
    border-radius: 8px;
    word-wrap: break-word;
}

.bot-message {
    background: rgba(11, 61, 145, 0.6);
    align-self: flex-start;
}

.user-message {
    background: rgba(252, 61, 33, 0.6);
    align-self: flex-end;
}

/* Select and Input areas */
select, textarea {
    background: rgba(255, 255, 255, 0.1);
    border: 2px solid rgba(255, 255, 255, 0.2);
    border-radius: 8px;
    color: white;
    padding: 12px;
    font-size: 1em;
    width: 100%;
}

select {
    cursor: pointer;
}

select option {
    background: #0B3D91;
    color: white;
}

/* Input area */
.chat-input-container {
    display: flex;
    gap: 10px;
    height: 50px;
    min-height: 50px;
}

textarea {
    flex-grow: 1;
    resize: none;
}

textarea::placeholder {
    color: rgba(255, 255, 255, 0.6);
}

button {
    background-color: #FC3D21;  /* NASA Red */
    border: none;
    color: white;
    padding: 0 20px;
    font-size: 1.1em;
    border-radius: 8px;
    cursor: pointer;
    transition: background-color 0.3s ease;
}

button:hover {
    background-color: #ff4d2e;
}
<<<<<<< HEAD
div.Duck1
{
  height: 30%;
  max-width:fit-content;
  position:fixed;
  left:5vw;

}
#rotate2D
{
  animation: rotate 12s linear infinite;
}
@keyframes rotate{
  0%{
    transform:rotate(0deg);
  }
  50%{
    transform:rotate(180deg);
  }
  100%{
    transform:rotate(360deg);
  }
}

.question-item {
    background: rgba(255, 255, 255, 0.1);
=======

/* Training content area specific styles */
.content {
    height: 100%;
    overflow-y: auto;
}

.question-display {
>>>>>>> cfedbad5
    padding: 15px;
    margin-top: 10px;
    background: rgba(255, 255, 255, 0.05);
    border-radius: 8px;
}

.answer-text {
    margin-top: 15px;
    padding-top: 15px;
    border-top: 1px solid rgba(255, 255, 255, 0.1);
    display: none;
}

.answer-text.visible {
    display: block;
}

div.Duck1 {
    height: 30%;
    max-width:fit-content;
    position:fixed;
}<|MERGE_RESOLUTION|>--- conflicted
+++ resolved
@@ -187,7 +187,6 @@
 button:hover {
     background-color: #ff4d2e;
 }
-<<<<<<< HEAD
 div.Duck1
 {
   height: 30%;
@@ -211,19 +210,11 @@
     transform:rotate(360deg);
   }
 }
-
-.question-item {
-    background: rgba(255, 255, 255, 0.1);
-=======
-
-/* Training content area specific styles */
 .content {
-    height: 100%;
-    overflow-y: auto;
-}
+  height: 100%;
+  overflow-y: auto;
 
 .question-display {
->>>>>>> cfedbad5
     padding: 15px;
     margin-top: 10px;
     background: rgba(255, 255, 255, 0.05);
