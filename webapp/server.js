--- conflicted
+++ resolved
@@ -85,21 +85,14 @@
 
 app.get('/api/questions/:category', async (req, res) => {
     try {
-<<<<<<< HEAD
         //this is setting the const to the category 
-=======
->>>>>>> be6b4fc2
         const category = req.params.category;
         //sets the value of cacheKey to a formatted string using the value of category
         const cacheKey = `category_${category}`;
         //sets the value of cachedData to the value in the questionCache map at the key cacheKey
         const cachedData = questionCache.get(cacheKey);
-<<<<<<< HEAD
         
         //This is setting a "lifespan" for cached questions to make sure the map structure is "trimed" and
-=======
-
->>>>>>> be6b4fc2
         if (cachedData && (Date.now() - cachedData.timestamp) < CACHE_DURATION) {
             return res.json(cachedData.data);
         }
